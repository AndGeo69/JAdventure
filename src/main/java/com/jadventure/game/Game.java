package com.jadventure.game;

import com.jadventure.game.entities.Entity;
import com.jadventure.game.entities.Player;
import com.jadventure.game.monsters.Monster;
import com.jadventure.game.monsters.MonsterFactory;
import com.jadventure.game.navigation.LocationManager;

import java.util.ArrayList;
import java.util.Scanner;

/**
 * This class contains the main loop that takes the input and
 * does the according actions.
 */
public class Game {
    
    public ArrayList<Monster> monsterList = new ArrayList<Monster>();
    public MonsterFactory monsterFactory = new MonsterFactory(); 
    public CommandParser parser = new CommandParser();
    public Scanner input = new Scanner(System.in);
    public Monster monster;
    Player player = null;

    public Game(Player player, String playerType) {
<<<<<<< HEAD
        if (playerType.equals("new")) {
=======
        player.setLocation(LocationManager.INSTANCE.getInitialLocation());
        if (playerType.equals("new")) { // New Game
>>>>>>> a12e9a03
            this.player = player;
            newGameStart(player);
        } else if (playerType.equals("old")) {
            this.player = player;
            System.out.println("Welcome back " + player.getName() + "!");
            System.out.println();
            player.getLocation().print();
            gamePrompt(player);
        } else {
            System.out.println("Invalid player type");
        }
    }
    
    /**
     * Starts a new game.
     * It prints the intro first and asks for the name of the player's character
     * and welcomes him/her. After that, it goes to the normal game prompt.
     */
    public void newGameStart(Player player) {
        System.out.println(player.getIntro());
        String userInput = input.next();
        player.setName(userInput);
        System.out.println("Welcome to Silliya " + this.player.getName() + ".");
        System.out.println();
        player.getLocation().print();
        
        gamePrompt(player);
    }

    /**
     * This is the main loop for the player-game interaction. It gets input from the
     * command line and checks if it is a recognised command.
     *
     * This keeps looping as long as the player didn't type an exit command.
     */
    public void gamePrompt(Player player) {
        boolean continuePrompt = true;
        while (continuePrompt) {
            System.out.println("Prompt:");
            String command = input.nextLine().toLowerCase();
            continuePrompt = parser.parse(player, command, continuePrompt);
        }
    }
}<|MERGE_RESOLUTION|>--- conflicted
+++ resolved
@@ -23,12 +23,8 @@
     Player player = null;
 
     public Game(Player player, String playerType) {
-<<<<<<< HEAD
-        if (playerType.equals("new")) {
-=======
         player.setLocation(LocationManager.INSTANCE.getInitialLocation());
         if (playerType.equals("new")) { // New Game
->>>>>>> a12e9a03
             this.player = player;
             newGameStart(player);
         } else if (playerType.equals("old")) {
