--- conflicted
+++ resolved
@@ -7,17 +7,10 @@
 public class Game {
     
     public ArrayList<Monster> monsterList = new ArrayList<Monster>();
-<<<<<<< HEAD
-    public MonsterFactory monsterFactory = new MonsterFactory();
-    public Scanner input = new Scanner(System.in);
-    public Monster monster;
-    Player player;
-=======
     public MonsterFactory monsterFactory = new MonsterFactory(); 
     public Scanner input = new Scanner(System.in);
     public Monster monster;
     Player player = null;
->>>>>>> 67f54728
 
     public Game(Player player) {
         if (player == null) { // New Game
