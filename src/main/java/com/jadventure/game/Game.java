--- conflicted
+++ resolved
@@ -4,6 +4,7 @@
 import com.jadventure.game.entities.Player;
 import com.jadventure.game.monsters.Monster;
 import com.jadventure.game.monsters.MonsterFactory;
+import com.jadventure.game.navigation.LocationManager;
 
 import java.util.ArrayList;
 import java.util.Scanner;
@@ -22,13 +23,9 @@
     Player player = null;
 
     public Game(Player player, String playerType) {
-<<<<<<< HEAD
         parser = new CommandParser(player);
         player.setLocation(LocationManager.INSTANCE.getInitialLocation());
         if (playerType.equals("new")) { // New Game
-=======
-        if (playerType.equals("new")) {
->>>>>>> d76f30bd
             this.player = player;
             newGameStart(player);
         } else if (playerType.equals("old")) {
