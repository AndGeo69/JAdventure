package com.jadventure.game;

import com.jadventure.game.entities.Player;
import com.jadventure.game.monsters.Monster;
import com.jadventure.game.monsters.MonsterFactory;
import com.jadventure.game.navigation.LocationManager;
import com.jadventure.game.prompts.CommandParser;

import java.util.ArrayList;

/**
 * This class contains the main loop that takes the input and
 * does the according actions.
 */
public class Game {
    public ArrayList<Monster> monsterList = new ArrayList<Monster>();
    public MonsterFactory monsterFactory = new MonsterFactory(); 
    public CommandParser parser;
    public Monster monster;
    Player player = null;

    public Game(Player player, String playerType) throws DeathException {
          this.parser = new CommandParser(player);
          this.player = player;
<<<<<<< HEAD
          this.player.setLocation(LocationManager.getInstance(player.getName()).getInitialLocation(player.getName()));
          switch (playerType) {
              case "new":
                  newGameStart(player);
                  break;
              case "old":
                  QueueProvider.offer("Welcome back, " + player.getName() + "!");
                  QueueProvider.offer("");
                  player.getLocation().print();
                  gamePrompt(player);
                  break;
              default:
                  QueueProvider.offer("Invalid player type");
                  break;
=======
          if (playerType.equals("new")) { // New Game
              newGameStart(player);
          } else if (playerType.equals("old")) {
              this.player.setLocation(LocationManager.getInstance(player.getName()).getInitialLocation(player.getName()));
              QueueProvider.offer("Welcome back, " + player.getName() + "!");
              QueueProvider.offer("");
              player.getLocation().print();
              gamePrompt(player);
          } else {
              this.player.setLocation(LocationManager.getInstance(player.getName()).getInitialLocation(player.getName()));
              QueueProvider.offer("Invalid player type");
>>>>>>> f7fcc6b9
          }
    }
   
    /**
     * Starts a new game.
     * It prints the introduction text first and asks for the name of the player's
     * character and welcomes him / her. After that, it goes to the normal game prompt.
     */
    public void newGameStart(Player player) throws DeathException {
        QueueProvider.offer(player.getIntro());
        String userInput = QueueProvider.take();
        player.setName(userInput);
        this.player.setLocation(LocationManager.getInstance(player.getName()).getInitialLocation(player.getName()));
        player.save();
        QueueProvider.offer("Welcome to Silliya, " + player.getName() + ".");
        player.getLocation().print();
        gamePrompt(player);
    }

    /**
     * This is the main loop for the player-game interaction. It gets input from the
     * command line and checks if it is a recognised command.
     *
     * This keeps looping as long as the player didn't type an exit command.
     */
    public void gamePrompt(Player player) throws DeathException {
        boolean continuePrompt = true;
        try {
            while (continuePrompt) {
                QueueProvider.offer("\nPrompt:");
                String command = QueueProvider.take().toLowerCase();
                continuePrompt = parser.parse(player, command);
            }
        } catch (DeathException e) {
            if (e.getLocalisedMessage().equals("replay")) {
                return;
            } else {
                throw e;
            }
        }
    }
}<|MERGE_RESOLUTION|>--- conflicted
+++ resolved
@@ -22,7 +22,6 @@
     public Game(Player player, String playerType) throws DeathException {
           this.parser = new CommandParser(player);
           this.player = player;
-<<<<<<< HEAD
           this.player.setLocation(LocationManager.getInstance(player.getName()).getInitialLocation(player.getName()));
           switch (playerType) {
               case "new":
@@ -37,19 +36,6 @@
               default:
                   QueueProvider.offer("Invalid player type");
                   break;
-=======
-          if (playerType.equals("new")) { // New Game
-              newGameStart(player);
-          } else if (playerType.equals("old")) {
-              this.player.setLocation(LocationManager.getInstance(player.getName()).getInitialLocation(player.getName()));
-              QueueProvider.offer("Welcome back, " + player.getName() + "!");
-              QueueProvider.offer("");
-              player.getLocation().print();
-              gamePrompt(player);
-          } else {
-              this.player.setLocation(LocationManager.getInstance(player.getName()).getInitialLocation(player.getName()));
-              QueueProvider.offer("Invalid player type");
->>>>>>> f7fcc6b9
           }
     }
    
