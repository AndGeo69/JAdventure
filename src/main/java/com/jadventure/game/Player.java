package com.jadventure.game;

import com.google.gson.Gson;
import com.google.gson.JsonObject;

import java.io.File;
import java.io.FileNotFoundException;
import java.io.FileReader;
import java.io.FileWriter;
import java.io.IOException;
import java.io.Reader;
import java.io.Writer;
import java.util.ArrayList;

public class Player extends Entity {
<<<<<<< HEAD
	
    public String locationType;
	
=======
    public String locationType;
    private Player(){
        setBackpack(new ArrayList<Item>());
        Item milk = new Item(1);
        addItemToBackpack(milk);
    }
>>>>>>> 67f54728
    protected static String getProfileFileName(String name) {
        return "json/profiles/" + name + "/" + name + "_profile.json";
    }

    public static boolean profileExists(String name) {
        File file = new File(getProfileFileName(name));
        return file.exists();
    }

    public static Player load(String name) {
        Player player = null;

        Gson gson = new Gson();
        String fileName = getProfileFileName(name);
        try {
            Reader reader = new FileReader(fileName);
            player = gson.fromJson(reader, Player.class);
            reader.close();
        } catch (FileNotFoundException ex) {
            System.out.println( "Unable to open file '" + fileName + "'.");
        } catch (IOException ex) {
            ex.printStackTrace();
        }

        return player;
    }

    
    
    // This is known as the singleton pattern. It allows for only 1 instance of a player.
    public static Player player;
    
    public static Player getInstance(){
        if(player == null){
            // Instead of having a huge constuctor, this is much more readable.
            player =  new Player();
            player.setHealthMax(100);
            player.setHealth(100);
            player.setArmour(1);
            player.setDamage(50);
            player.setLevel(1);

            return player;
            
        }
        return player;
    }
    public void addItem(Item i){
        
    }
    public void getStats(){
        System.out.println("Player name: " + getName() +
                            "\nHealth/Max: " + getHealth() + "/" + getHealthMax() +
                            "\nDamage/Armour: " + getDamage() + "/" + getArmour() +
                            "\n" + getName() + "'s level: " + getLevel());
    }

    public void getBackPack() {
        System.out.println("\n--------------------------------------------------------------------\n");
        System.out.println("Backpack: ");

        if (getBackpack().isEmpty()) {
            System.out.println("--Empty--");
        }
        else {
            for (Item item : getBackpack()) {
                System.out.println("- " + item.getName());
            }
        }    System.out.println("\n--------------------------------------------------------------------");
    }

    public void save() {
        JsonObject jsonObject = new JsonObject();
<<<<<<< HEAD
        jsonObject.addProperty("name", this.name);
        jsonObject.addProperty("healthMax", this.healthMax);
        jsonObject.addProperty("armour", this.armour);
        jsonObject.addProperty("damage", this.damage);
        jsonObject.addProperty("level", this.level);
        jsonObject.addProperty("locationType", this.locationType);

=======
        jsonObject.addProperty("name", getName());
        jsonObject.addProperty("healthMax", getHealthMax());
        jsonObject.addProperty("armour", getArmour());
        jsonObject.addProperty("damage", getDamage());
        jsonObject.addProperty("level", getLevel());
        jsonObject.addProperty("locationType", this.locationType);
        
>>>>>>> 67f54728
        Gson gson = new Gson();
        String fileName = getProfileFileName(getName());
        new File(fileName).getParentFile().mkdirs();
        try {
            Writer writer = new FileWriter(fileName);
            gson.toJson(jsonObject, writer);
            writer.close();
            System.out.println("Your game data was saved.");
        } catch (IOException ex) {
            System.out.println("Unable to save to file '" + fileName + "'.");
        }
    }
<<<<<<< HEAD
    
=======
>>>>>>> 67f54728
    public String getLocationType(){
    	return this.locationType;
    }
}<|MERGE_RESOLUTION|>--- conflicted
+++ resolved
@@ -13,18 +13,9 @@
 import java.util.ArrayList;
 
 public class Player extends Entity {
-<<<<<<< HEAD
 	
     public String locationType;
 	
-=======
-    public String locationType;
-    private Player(){
-        setBackpack(new ArrayList<Item>());
-        Item milk = new Item(1);
-        addItemToBackpack(milk);
-    }
->>>>>>> 67f54728
     protected static String getProfileFileName(String name) {
         return "json/profiles/" + name + "/" + name + "_profile.json";
     }
@@ -98,7 +89,6 @@
 
     public void save() {
         JsonObject jsonObject = new JsonObject();
-<<<<<<< HEAD
         jsonObject.addProperty("name", this.name);
         jsonObject.addProperty("healthMax", this.healthMax);
         jsonObject.addProperty("armour", this.armour);
@@ -106,15 +96,6 @@
         jsonObject.addProperty("level", this.level);
         jsonObject.addProperty("locationType", this.locationType);
 
-=======
-        jsonObject.addProperty("name", getName());
-        jsonObject.addProperty("healthMax", getHealthMax());
-        jsonObject.addProperty("armour", getArmour());
-        jsonObject.addProperty("damage", getDamage());
-        jsonObject.addProperty("level", getLevel());
-        jsonObject.addProperty("locationType", this.locationType);
-        
->>>>>>> 67f54728
         Gson gson = new Gson();
         String fileName = getProfileFileName(getName());
         new File(fileName).getParentFile().mkdirs();
@@ -127,10 +108,7 @@
             System.out.println("Unable to save to file '" + fileName + "'.");
         }
     }
-<<<<<<< HEAD
     
-=======
->>>>>>> 67f54728
     public String getLocationType(){
     	return this.locationType;
     }
