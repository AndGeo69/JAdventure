--- conflicted
+++ resolved
@@ -18,24 +18,9 @@
     Player player;
     private TreeMap<String, Method> commandMap;
 
-<<<<<<< HEAD
-    private String helpText = "\nstats: Prints your statistics.\n" +
-                              "backpack: Prints out the contents of your backpack.\n" +
-                              "save: Save your progress.\n" +
-                              "goto: Go in a direction.\n" +
-                              "exit: Exit the game and return to the main menu.\n";
-    private HashMap<String, String> directionLinks = new HashMap<String,String>()
-            {{
-                 put("n", "north");
-                 put("s", "south");
-                 put("e", "east");
-                 put("w", "west");
-            }};
-=======
     public CommandParser(Player player){
         this.player = player;
         commandMap = new TreeMap<String, Method>();
->>>>>>> 980aead6
 
         this.commandMap.put("st", getCommandMethod("command_st"));
         this.commandMap.put("help", getCommandMethod(("command_help")));
@@ -68,19 +53,11 @@
             e.printStackTrace();
             return null;
         }
-<<<<<<< HEAD
-        else if (command.equals("s")) { // save
-            player.save();
-        } else if (command.startsWith("g")) { // goto
-            String message = command.substring(1);
-            ILocation location = player.getLocation();
-=======
     }
 
     public boolean parse(Player player, String command, boolean continuePrompt) {
         Command com = Command.getInstance();
         com.initPlayer(player);
->>>>>>> 980aead6
 
         if(command.equals("exit"))
             return false;
