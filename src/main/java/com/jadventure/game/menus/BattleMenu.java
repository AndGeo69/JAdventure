package com.jadventure.game.menus;

import com.jadventure.game.DeathException;
import com.jadventure.game.entities.Entity;
import com.jadventure.game.entities.Player;
import com.jadventure.game.entities.NPC;
import com.jadventure.game.monsters.Monster;
import com.jadventure.game.QueueProvider;
import com.jadventure.game.CharacterChange;

import java.util.Random;

public class BattleMenu extends Menus {

    private Monster monsterOpponent;
    private NPC npcOpponent;
    private Player player;
    private Random random;
    private int armour;
    private double damage;

    public BattleMenu(NPC npcOpponent, Player player) throws DeathException {
        this.random = new Random();
        this.npcOpponent = npcOpponent;
        this.player = player;
        this.menuItems.add(new MenuItem("Attack", "Attack " + npcOpponent.getName() + "."));
        this.menuItems.add(new MenuItem("Defend", "Defend against " + npcOpponent.getName() + "'s attack."));
        this.menuItems.add(new MenuItem("Equip", "Equip an item"));
        this.menuItems.add(new MenuItem("Unequip", "Unequip an item"));
        this.menuItems.add(new MenuItem("View", "View details about your character"));
        this.armour = player.getArmour();
        this.damage = player.getDamage();
<<<<<<< HEAD
        while (npcOpponent.getHealth() > 0 && player.getHealth() > 0) {
            QueueProvider.offer("What is your choice?");
=======
        while (opponent.getHealth() > 0 && player.getHealth() > 0) {
            QueueProvider.offer("\nWhat is your choice?");
>>>>>>> 0ccfa904
            MenuItem selectedItem = displayMenu(this.menuItems);
            testSelected(selectedItem);
        }
        if (player.getHealth() == 0) {
            QueueProvider.offer("You died... Start again? (y/n)");
            String reply = QueueProvider.take().toLowerCase();
            while (!reply.startsWith("y") && !reply.startsWith("n")) {
                QueueProvider.offer("You died... Start again? (y/n)");
                reply = QueueProvider.take().toLowerCase();
            }
            if (reply.startsWith("y")) {
                throw new DeathException("restart");
            } else if (reply.startsWith("n")) {
                throw new DeathException("close");
            }
        }  else if (npcOpponent.getHealth() == 0) {
            int xp = npcOpponent.getXPGain();
            this.player.setXP(this.player.getXP() + xp);
            int oldLevel = this.player.getLevel();
            int newLevel = (int) (0.075 * Math.sqrt(this.player.getXP()) + 1);
            this.player.setLevel(newLevel);
            //this.player.getLocation().removeMonster(npcOpponent);
            this.player.setGold(this.player.getGold() + npcOpponent.getGold());
            QueueProvider.offer("You killed a " + npcOpponent.getName() + "\nYou have gained " + xp + " XP and " + npcOpponent.getGold() + " gold");
            if (oldLevel < newLevel) {
                QueueProvider.offer("You've are now level " + newLevel + "!");
            }
            CharacterChange cc = new CharacterChange();
            cc.trigger(this.player, "kill", npcOpponent.getName());
        }
    }

    public BattleMenu(Monster monsterOpponent, Player player) throws DeathException {
        this.random = new Random();
        this.monsterOpponent = monsterOpponent;
        this.player = player;
        this.menuItems.add(new MenuItem("Attack", "Attack " + monsterOpponent.monsterType + "."));
        this.menuItems.add(new MenuItem("Defend", "Defend against " + monsterOpponent.monsterType + "'s attack."));
        this.menuItems.add(new MenuItem("Equip", "Equip an item"));
        this.menuItems.add(new MenuItem("Unequip", "Unequip an item"));
        this.menuItems.add(new MenuItem("View", "View details about your character"));
        this.armour = player.getArmour();
        this.damage = player.getDamage();
        while (monsterOpponent.getHealth() > 0 && player.getHealth() > 0) {
            QueueProvider.offer("What is your choice?");
            MenuItem selectedItem = displayMenu(this.menuItems);
            testSelected(selectedItem);
        }
        if (player.getHealth() == 0) {
            QueueProvider.offer("You died... Start again? (y/n)");
            String reply = QueueProvider.take().toLowerCase();
            while (!reply.startsWith("y") && !reply.startsWith("n")) {
                QueueProvider.offer("You died... Start again? (y/n)");
                reply = QueueProvider.take().toLowerCase();
            }
            if (reply.startsWith("y")) {
                throw new DeathException("restart");
            } else if (reply.startsWith("n")) {
                throw new DeathException("close");
            }
        }  else if (monsterOpponent.getHealth() == 0) {
            int xp = monsterOpponent.getXPGain();
            this.player.setXP(this.player.getXP() + xp);
            int oldLevel = this.player.getLevel();
            int newLevel = (int) (0.075 * Math.sqrt(this.player.getXP()) + 1);
            this.player.setLevel(newLevel);
            this.player.getLocation().removeMonster(monsterOpponent);
            this.player.setGold(this.player.getGold() + monsterOpponent.getGold());
            QueueProvider.offer("You killed a " + monsterOpponent.monsterType + "\nYou have gained " + xp + " XP and " + monsterOpponent.getGold() + " gold");
            if (oldLevel < newLevel) {
                QueueProvider.offer("You've are now level " + newLevel + "!");
            }
            CharacterChange cc = new CharacterChange();
            cc.trigger(this.player, "kill", monsterOpponent.getName());
        }
    }

    private void testSelected(MenuItem m) {
        switch (m.getKey()) {
            case "attack": {
                mutateStats(1, 0.5);
                if (npcOpponent == null) {
                    attack(player, monsterOpponent);
                    attack(monsterOpponent, player);
                } else {
                    attack(player, npcOpponent);
                    attack(npcOpponent, player);
                }
                resetStats();
                break;
            }
            case "defend": {
<<<<<<< HEAD
                QueueProvider.offer("You get ready to defend against the " + monsterOpponent.monsterType + ".");
=======
                QueueProvider.offer("\nYou get ready to defend against the " + opponent.monsterType + ".");
>>>>>>> 0ccfa904
                mutateStats(0.5, 1);
                if (npcOpponent == null) {
                    attack(player, monsterOpponent);
                    attack(monsterOpponent, player);
                } else {
                    attack(player, npcOpponent);
                    attack(npcOpponent, player);
                }
                resetStats();
                break;
            }
            case "equip": {
                equip();
                break;
            }
            case "unequip": {
                unequip();
                break;
            }
            case "view": {
                viewStats();
                break;
            }
            default: {
                break;
            }
        }
    }

    private void attack(Entity attacker, Entity defender) {
        if (attacker.getHealth() == 0) {
            return;
        }
        double damage = attacker.getDamage();
        double critCalc = random.nextDouble();
        if (critCalc < attacker.getCritChance()) {
            damage += damage;
            QueueProvider.offer("Crit hit! Damage has been doubled!");
        }
        int healthReduction = (int) ((((3 * attacker.getLevel() / 50 + 2) * damage * damage / (defender.getArmour() + 1)/ 100) + 2) * (random.nextDouble() + 1));
        defender.setHealth((defender.getHealth() - healthReduction));
        if (defender.getHealth() < 0) {
            defender.setHealth(0);
        }
        QueueProvider.offer(healthReduction + " damage dealt!");
        if (attacker instanceof Player) {
            QueueProvider.offer(defender.getName() + "' health is " + defender.getHealth());
        } else {
            QueueProvider.offer("Your health is " + defender.getHealth());
        }
    }

    private void mutateStats(double damageMult, double armourMult) {
        armour = player.getArmour();
        damage = player.getDamage();
        player.setArmour((int) (armour * armourMult));
        player.setDamage(damage * damageMult);
    }

    private void resetStats() {
        player.setArmour(armour);
        player.setDamage(damage);
    }

    private void equip() {
        player.printStorage();
        QueueProvider.offer("What item do you want to use?");
        String itemName = QueueProvider.take();
        if (!itemName.equalsIgnoreCase("back")) {
            player.equipItem(itemName);
        }
    }

    private void unequip() {
        player.printEquipment();
        QueueProvider.offer("What item do you want to unequip?");
        String itemName = QueueProvider.take();
        if (!itemName.equalsIgnoreCase("back")) {
            player.dequipItem(itemName);
        }
    }

    private void viewStats() {
        QueueProvider.offer("\nWhat is your command?");
        String input = QueueProvider.take();
        switch (input) {
            case "vs":
            case "viewstats":
                player.getStats();
                break;
            case "ve":
            case "viewequipped":
                player.printEquipment();
                break;
            case "vb":
            case "viewbackpack":
                player.printStorage();
                break;
            case "back":
            case "exit":
                break;
            default:
                viewStats();
                break;
        }
    }
}
<|MERGE_RESOLUTION|>--- conflicted
+++ resolved
@@ -30,13 +30,8 @@
         this.menuItems.add(new MenuItem("View", "View details about your character"));
         this.armour = player.getArmour();
         this.damage = player.getDamage();
-<<<<<<< HEAD
-        while (npcOpponent.getHealth() > 0 && player.getHealth() > 0) {
-            QueueProvider.offer("What is your choice?");
-=======
         while (opponent.getHealth() > 0 && player.getHealth() > 0) {
             QueueProvider.offer("\nWhat is your choice?");
->>>>>>> 0ccfa904
             MenuItem selectedItem = displayMenu(this.menuItems);
             testSelected(selectedItem);
         }
@@ -81,7 +76,7 @@
         this.armour = player.getArmour();
         this.damage = player.getDamage();
         while (monsterOpponent.getHealth() > 0 && player.getHealth() > 0) {
-            QueueProvider.offer("What is your choice?");
+            QueueProvider.offer("\nWhat is your choice?");
             MenuItem selectedItem = displayMenu(this.menuItems);
             testSelected(selectedItem);
         }
@@ -129,11 +124,7 @@
                 break;
             }
             case "defend": {
-<<<<<<< HEAD
-                QueueProvider.offer("You get ready to defend against the " + monsterOpponent.monsterType + ".");
-=======
                 QueueProvider.offer("\nYou get ready to defend against the " + opponent.monsterType + ".");
->>>>>>> 0ccfa904
                 mutateStats(0.5, 1);
                 if (npcOpponent == null) {
                     attack(player, monsterOpponent);
