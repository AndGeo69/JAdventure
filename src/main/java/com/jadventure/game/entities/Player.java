package com.jadventure.game.entities;

import com.google.gson.Gson;
import com.google.gson.JsonObject;
import com.google.gson.JsonParser;
import com.jadventure.game.items.Item;
import com.jadventure.game.items.ItemStack;
import com.jadventure.game.items.Backpack;
import com.jadventure.game.items.Storage;
import com.jadventure.game.classes.Recruit;
import com.jadventure.game.classes.SewerRat;
import com.jadventure.game.navigation.Coordinate;
import com.jadventure.game.navigation.ILocation;
import com.jadventure.game.navigation.LocationManager;
import com.jadventure.game.navigation.LocationType;

import java.io.File;
import java.io.FileNotFoundException;
import java.io.FileReader;
import java.io.FileWriter;
import java.io.IOException;
import java.io.Reader;
import java.io.Writer;
import java.util.ArrayList;
import java.util.HashMap;
import java.util.Map;

/*
 * This class deals with the player and all of its properties.
 * Any method that changes a character or interacts with it should
 * be placed within this class. If a method deals with entities in general or
 * with variables not unique to the player, place it in the entity class.
 */
public class Player extends Entity {
    private ILocation location;
    public static final double MAX_BACKPACK_WEIGHT = 60.0;
    
    public Player(){
        setStorage(new Backpack(MAX_BACKPACK_WEIGHT));
        Item milk = new Item("fmil1");
        addItemToStorage(milk);
    }

    protected static String getProfileFileName(String name) {
        return "json/profiles/" + name + "/" + name + "_profile.json";
    }

    public static boolean profileExists(String name) {
        File file = new File(getProfileFileName(name));
        return file.exists();
    }

    public static Player load(String name) {
        Player player = new Player();

        JsonParser parser = new JsonParser();
        String fileName = getProfileFileName(name);
        try {
            Reader reader = new FileReader(fileName);
            JsonObject json = parser.parse(reader).getAsJsonObject();

            player.setName(json.get("name").getAsString());
            player.setHealthMax(json.get("healthMax").getAsInt());
            player.setHealth(json.get("health").getAsInt());
            player.setArmour(json.get("armour").getAsInt());
            player.setDamage(json.get("damage").getAsInt());
            player.setLevel(json.get("level").getAsInt());
<<<<<<< HEAD
=======
            player.setWeapon(json.get("weapon").getAsString());
            if (json.has("items")) {
                HashMap<String, Integer> items = new Gson().fromJson(json.get("items"), new TypeToken<HashMap<String, Integer>>(){}.getType());
                ArrayList<ItemStack> itemList = new ArrayList<ItemStack>();
                for (Map.Entry<String, Integer> entry : items.entrySet()) {
                    String itemID = entry.getKey();
                    int amount = entry.getValue();
                    Item item = new Item(itemID);
                    ItemStack itemStack = new ItemStack(amount, item);
                    itemList.add(itemStack);
                }
                player.setStorage(new Backpack(MAX_BACKPACK_WEIGHT, itemList));
            }
>>>>>>> 1df72074
            Coordinate coordinate = new Coordinate(json.get("location").getAsString());
            player.setLocation(LocationManager.getLocation(coordinate));

            reader.close();
        } catch (FileNotFoundException ex) {
            System.out.println( "Unable to open file '" + fileName + "'.");
        } catch (IOException ex) {
            ex.printStackTrace();
        }

        return player;
    }

    // This is known as the singleton pattern. It allows for only 1 instance of a player.
    private static Player player;
    
    public static Player getInstance(String playerClass){
        if(playerClass.equals("recruit")){
            // Instead of having a huge constructor, this is much more readable.
            player =  new Recruit();
            player.setLocation(LocationManager.getInitialLocation());
            return player;
            
        } else if(playerClass.equals("sewerrat")) {
            player = new SewerRat();
            player.setLocation(LocationManager.getInitialLocation());
            return player;
        }
        return player;
    }

    public void getStats(){
        System.out.println("Player name: " + getName() +
                            "\nCurrent weapon: " + player.getWeapon() +
                            "\nGold: " + player.getGold() +
                            "\nHealth/Max: " + getHealth() + "/" + getHealthMax() +
                            "\nDamage/Armour: " + getDamage() + "/" + getArmour() +
                            "\n" + getName() + "'s level: " + getLevel());
    }

    public void printBackPack() {
        this.storage.display();
    }

    public void save() {
        Gson gson = new Gson();
        JsonObject jsonObject = new JsonObject();
        jsonObject.addProperty("name", getName());
        jsonObject.addProperty("healthMax", getHealthMax());
        jsonObject.addProperty("health", getHealthMax());
        jsonObject.addProperty("armour", getArmour());
        jsonObject.addProperty("damage", getDamage());
        jsonObject.addProperty("level", getLevel());
<<<<<<< HEAD
        jsonObject.addProperty("level", getWeapon());
=======
        jsonObject.addProperty("weapon", getWeapon());
        HashMap<String, Integer> items = new HashMap<String, Integer>();
        JsonArray itemList = new JsonArray();
        for (ItemStack item : getStorage().getItems()) {
            items.put(item.getItem().getItemID(), item.getAmount());
            JsonPrimitive itemJson = new JsonPrimitive(item.getItem().getItemID());
            itemList.add(itemJson);
        }
        JsonElement itemsJsonObj = gson.toJsonTree(items);
        jsonObject.add("items", itemsJsonObj);
>>>>>>> 1df72074
        Coordinate coordinate = getLocation().getCoordinate();
        String coordinateLocation = coordinate.x+","+coordinate.y+","+coordinate.z;
        jsonObject.addProperty("location", coordinateLocation);

        String fileName = getProfileFileName(getName());
        new File(fileName).getParentFile().mkdirs();
        try {
            Writer writer = new FileWriter(fileName);
            gson.toJson(jsonObject, writer);
            writer.close();
            System.out.println("Your game data was saved.");
        } catch (IOException ex) {
            System.out.println("Unable to save to file '" + fileName + "'.");
        }
    }

        public ArrayList<Item> searchItem(String itemName, ArrayList<Item> itemList) {
        ArrayList<Item> itemMap = new ArrayList();
        for (Item item : itemList) {
            String testItemName = item.getName();
            if (testItemName.equals(itemName)) {
                itemMap.add(item);
            }
        }
        return itemMap;
    }

    public ArrayList<Item> searchItem(String itemName, Storage storage) {
        ArrayList<Item> itemMap = new ArrayList();
        for (ItemStack item : storage.getItems()) {
            String testItemName = item.getItem().getName();
            if (testItemName.equals(itemName)) {
                itemMap.add(item.getItem());
            }
        }
        return itemMap;
    }

    public void pickUpItem(String itemName) {
        ArrayList<Item> itemMap = searchItem(itemName, getLocation().getItems());
        if (!itemMap.isEmpty()) {
            Item item = itemMap.get(0);
            Item itemToPickUp = new Item(item.getItemID());
            addItemToStorage(itemToPickUp);
            location.removePublicItem(itemToPickUp.getItemID());
        }
    }

    public void dropItem(String itemName) {
        ArrayList<Item> itemMap = searchItem(itemName, getStorage());
        if (!itemMap.isEmpty()) {
            Item item = itemMap.get(0);
            Item itemToDrop = new Item(item.getItemID());
            removeItemFromStorage(itemToDrop);
            location.addPublicItem(itemToDrop.getItemID());
        }
    }

    public void equipItem(String itemName) {
        ArrayList<Item> itemMap = searchItem(itemName, getStorage());
        if (!itemMap.isEmpty()) {
            Item item = itemMap.get(0);
            setWeapon(item.getItemID());
        }
    }

    public void dequipItem(String itemName) {
        ArrayList<Item> itemMap = searchItem(itemName, getStorage());
        if (!itemMap.isEmpty()) {
            Item item = itemMap.get(0);
            setWeapon("hands");
        }
    }

    public ILocation getLocation() {
        return location;
    }

    public void setLocation(ILocation location) {
        this.location = location;
    }

    public LocationType getLocationType(){
    	return getLocation().getLocationType();
    }

}<|MERGE_RESOLUTION|>--- conflicted
+++ resolved
@@ -3,6 +3,10 @@
 import com.google.gson.Gson;
 import com.google.gson.JsonObject;
 import com.google.gson.JsonParser;
+import com.google.gson.JsonElement;
+import com.google.gson.JsonArray;
+import com.google.gson.JsonPrimitive;
+import com.google.gson.reflect.TypeToken;
 import com.jadventure.game.items.Item;
 import com.jadventure.game.items.ItemStack;
 import com.jadventure.game.items.Backpack;
@@ -65,8 +69,6 @@
             player.setArmour(json.get("armour").getAsInt());
             player.setDamage(json.get("damage").getAsInt());
             player.setLevel(json.get("level").getAsInt());
-<<<<<<< HEAD
-=======
             player.setWeapon(json.get("weapon").getAsString());
             if (json.has("items")) {
                 HashMap<String, Integer> items = new Gson().fromJson(json.get("items"), new TypeToken<HashMap<String, Integer>>(){}.getType());
@@ -80,7 +82,6 @@
                 }
                 player.setStorage(new Backpack(MAX_BACKPACK_WEIGHT, itemList));
             }
->>>>>>> 1df72074
             Coordinate coordinate = new Coordinate(json.get("location").getAsString());
             player.setLocation(LocationManager.getLocation(coordinate));
 
@@ -134,9 +135,7 @@
         jsonObject.addProperty("armour", getArmour());
         jsonObject.addProperty("damage", getDamage());
         jsonObject.addProperty("level", getLevel());
-<<<<<<< HEAD
         jsonObject.addProperty("level", getWeapon());
-=======
         jsonObject.addProperty("weapon", getWeapon());
         HashMap<String, Integer> items = new HashMap<String, Integer>();
         JsonArray itemList = new JsonArray();
@@ -147,7 +146,6 @@
         }
         JsonElement itemsJsonObj = gson.toJsonTree(items);
         jsonObject.add("items", itemsJsonObj);
->>>>>>> 1df72074
         Coordinate coordinate = getLocation().getCoordinate();
         String coordinateLocation = coordinate.x+","+coordinate.y+","+coordinate.z;
         jsonObject.addProperty("location", coordinateLocation);
