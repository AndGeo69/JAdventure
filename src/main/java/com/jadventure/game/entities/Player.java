package com.jadventure.game.entities;

import com.google.gson.Gson;
import com.google.gson.JsonObject;
import com.google.gson.JsonParser;
import com.google.gson.JsonElement;
import com.google.gson.JsonArray;
import com.google.gson.JsonPrimitive;
import com.google.gson.reflect.TypeToken;
import com.jadventure.game.items.Item;
import com.jadventure.game.items.ItemStack;
import com.jadventure.game.items.Backpack;
import com.jadventure.game.items.Storage;
import com.jadventure.game.navigation.Coordinate;
import com.jadventure.game.navigation.ILocation;
import com.jadventure.game.navigation.LocationManager;
import com.jadventure.game.navigation.LocationType;
import com.jadventure.game.repository.ItemRepository;
import com.jadventure.game.menus.BattleMenu;
import com.jadventure.game.monsters.Monster;
import com.jadventure.game.GameBeans;
import com.jadventure.game.QueueProvider;
import com.jadventure.game.DeathException;

import java.io.File;
import java.io.FileNotFoundException;
import java.io.FileReader;
import java.io.FileWriter;
import java.io.IOException;
import java.io.Reader;
import java.io.Writer;
import java.nio.file.Files;
import java.nio.file.Path;
import java.nio.file.Paths;
import java.nio.file.StandardCopyOption;
import java.util.ArrayList;
import java.util.HashMap;
import java.util.Map;
import java.util.Random;
import java.util.Set;
import java.util.Iterator;
import java.lang.Math;

/*
 * This class deals with the player and all of its properties.
 * Any method that changes a character or interacts with it should
 * be placed within this class. If a method deals with entities in general or
 * with variables not unique to the player, place it in the entity class.
 */
public class Player extends Entity {
    // @Resource
    protected static ItemRepository itemRepo = GameBeans.getItemRepository();

    private ILocation location;
    private int xp;
    
    public Player(){
        
    }

    protected static String getProfileFileName(String name) {
        return "json/profiles/" + name + "/" + name + "_profile.json";
    }

    public static boolean profileExists(String name) {
        File file = new File(getProfileFileName(name));
        return file.exists();
    }

    public static Player load(String name) {
        player = new Player();

        JsonParser parser = new JsonParser();
        String fileName = getProfileFileName(name);
        try {
            Reader reader = new FileReader(fileName);
            JsonObject json = parser.parse(reader).getAsJsonObject();

            player.setName(json.get("name").getAsString());
            player.setHealthMax(json.get("healthMax").getAsInt());
            player.setHealth(json.get("health").getAsInt());
            player.setArmour(json.get("armour").getAsInt());
            player.setDamage(json.get("damage").getAsInt());
            player.setLevel(json.get("level").getAsInt());
            player.setXP(json.get("xp").getAsInt());
            player.setStrength(json.get("strength").getAsInt());
            player.setIntelligence(json.get("intelligence").getAsInt());
            player.setDexterity(json.get("dexterity").getAsInt());
            player.setLuck(json.get("luck").getAsInt());
            player.setStealth(json.get("stealth").getAsInt());
<<<<<<< HEAD
            player.equipItem("rightHand", itemRepo.getItem((json.get("weapon").getAsString())));
=======
            player.equipItem("rightHand", new Item(json.get("weapon").getAsString()));
>>>>>>> a099e64a
            if (json.has("items")) {
                HashMap<String, Integer> items = new Gson().fromJson(json.get("items"), new TypeToken<HashMap<String, Integer>>(){}.getType());
                ArrayList<ItemStack> itemList = new ArrayList<ItemStack>();
                for (Map.Entry<String, Integer> entry : items.entrySet()) {
                    String itemID = entry.getKey();
                    int amount = entry.getValue();
                    Item item = itemRepo.getItem(itemID);
                    ItemStack itemStack = new ItemStack(amount, item);
                    itemList.add(itemStack);
                }
                float maxWeight = (float)Math.sqrt(player.getStrength()*300);
                player.setStorage(new Backpack(maxWeight, itemList));
            }
            Coordinate coordinate = new Coordinate(json.get("location").getAsString());
            player.setLocation(LocationManager.getLocation(coordinate));
            reader.close();
        } catch (FileNotFoundException ex) {
            QueueProvider.offer( "Unable to open file '" + fileName + "'.");
        } catch (IOException ex) {
            ex.printStackTrace();
        }

        return player;
    }

    // This is known as the singleton pattern. It allows for only 1 instance of a player.
    private static Player player;
    
    public static Player getInstance(String playerClass){
        player = new Player();
        JsonParser parser = new JsonParser();
        String fileName = "json/npcs.json";
        try {
            Reader reader = new FileReader(fileName);
            JsonObject npcs = parser.parse(reader).getAsJsonObject().get("npcs").getAsJsonObject();
            JsonObject json = new JsonObject();
            for (Map.Entry<String, JsonElement> entry : npcs.entrySet()) {
                if (entry.getKey().equals(playerClass)) {
                    json = entry.getValue().getAsJsonObject();
                }
            }

            player.setName(json.get("name").getAsString());
            player.setHealthMax(json.get("healthMax").getAsInt());
            player.setHealth(json.get("health").getAsInt());
            player.setArmour(json.get("armour").getAsInt());
            player.setDamage(json.get("damage").getAsInt());
            player.setLevel(json.get("level").getAsInt());
            player.setXP(json.get("xp").getAsInt());
            player.setStrength(json.get("strength").getAsInt());
            player.setIntelligence(json.get("intelligence").getAsInt());
            player.setDexterity(json.get("dexterity").getAsInt());
            Random rand = new Random();
            int luck = rand.nextInt(3) + 1;
            player.setLuck(luck);
            player.setStealth(json.get("stealth").getAsInt());
            player.setIntro(json.get("intro").getAsString());
            if (player.getName().equals("Recruit")) {
                player.classStats.put("Recruit", 50);
                player.setCurrentClass("Recruit");
            } else if (player.getName().equals("Sewer_Rat")) {
                player.classStats.put("Sewer Rat", 50);
                player.setCurrentClass("Sewer Rat");
            } else {
                QueueProvider.offer("Not a valid class");
            }
            reader.close();
        } catch (FileNotFoundException ex) {
            QueueProvider.offer( "Unable to open file '" + fileName + "'.");
        } catch (IOException ex) {
            ex.printStackTrace();
        }

        setUpVariables(player);
        return player;
    } 

    public int getXP() {
        return xp;
    }

    public void setXP(int xp) {
        this.xp = xp;
    }

    public static void setUpVariables(Player player) {
        player.setLocation(LocationManager.getInitialLocation(player.getName()));
        float maxWeight = (float)Math.sqrt(player.getStrength()*300);
        player.setStorage(new Backpack(maxWeight));
        player.addItemToStorage(itemRepo.getItem("fmil1"));
    }

    public void getStats(){
        Item weapon = itemRepo.getItem(getWeapon());
        String weaponName = weapon.getName();
        if (weaponName.equals(null) || weaponName.equals("empty")){
            weaponName = "hands";
        }
        String message = "\nPlayer name: " + getName();
              message += "\nClass: " + getCurrentClass();
              message += "\nCurrent weapon: " + weaponName;
              message += "\nGold: " + getGold();
              message += "\nHealth/Max: " + getHealth() + "/" + getHealthMax();
              message += "\nDamage/Armour: " + getDamage() + "/" + getArmour();
              message += "\nStrength: " + getStrength();
              message += "\nIntelligence: " + getIntelligence();
              message += "\nDexterity: " + getDexterity();
              message += "\nLuck: " + getLuck();
              message += "\nStealth: " + getStealth();
              message += "\nXP: " + getXP();
              message += "\n" + getName() + "'s level: " + getLevel();
        QueueProvider.offer(message);
    }

    public void printBackPack() {
        this.storage.display();
    }

    public void save() {
        Gson gson = new Gson();
        JsonObject jsonObject = new JsonObject();
        jsonObject.addProperty("name", getName());
        jsonObject.addProperty("healthMax", getHealthMax());
        jsonObject.addProperty("health", getHealthMax());
        jsonObject.addProperty("armour", getArmour());
        jsonObject.addProperty("damage", getDamage());
        jsonObject.addProperty("level", getLevel());
        jsonObject.addProperty("xp", getXP());
        jsonObject.addProperty("strength", getStrength());
        jsonObject.addProperty("intelligence", getIntelligence());
        jsonObject.addProperty("dexterity", getDexterity());
        jsonObject.addProperty("luck", getLuck());
        jsonObject.addProperty("stealth", getStealth());
        jsonObject.addProperty("weapon", getWeapon());
        HashMap<String, Integer> items = new HashMap<String, Integer>();
        JsonArray itemList = new JsonArray();
        for (ItemStack item : getStorage().getItems()) {
            items.put(item.getItem().getId(), item.getAmount());
            JsonPrimitive itemJson = new JsonPrimitive(item.getItem().getId());
            itemList.add(itemJson);
        }
        JsonElement itemsJsonObj = gson.toJsonTree(items);
        jsonObject.add("items", itemsJsonObj);
        Coordinate coordinate = getLocation().getCoordinate();
        String coordinateLocation = coordinate.x+","+coordinate.y+","+coordinate.z;
        jsonObject.addProperty("location", coordinateLocation);

        String fileName = getProfileFileName(getName());
        new File(fileName).getParentFile().mkdirs();
        try {
            Writer writer = new FileWriter(fileName);
            gson.toJson(jsonObject, writer);
            writer.close();
            LocationManager.writeLocations(getName());
            Path orig = Paths.get("json/locations.json");
            Path dest = Paths.get("json/profiles/"+getName()+"/locations.json");
            Files.copy(orig, dest, StandardCopyOption.REPLACE_EXISTING);
            QueueProvider.offer("\nYour game data was saved.");
        } catch (IOException ex) {
            QueueProvider.offer("\nUnable to save to file '" + fileName + "'.");
        }
    }

    public ArrayList<Item> searchItem(String itemName, ArrayList<Item> itemList) {
        ArrayList<Item> itemMap = new ArrayList<>();
        for (Item item : itemList) {
            String testItemName = item.getName();
            if (testItemName.equals(itemName)) {
                itemMap.add(item);
            }
        }
        return itemMap;
    }

    public ArrayList<Item> searchItem(String itemName, Storage storage) {
        ArrayList<Item> itemMap = new ArrayList<>();
        for (ItemStack item : storage.getItems()) {
            String testItemName = item.getItem().getName();
            if (testItemName.equals(itemName)) {
                itemMap.add(item.getItem());
            }
        }
        return itemMap;
    }
    
    public ArrayList<Item> searchEquipment(String itemName, HashMap<String, Item> equipment) {
        ArrayList<Item> itemMap = new ArrayList<>();
        for (Item item : equipment.values()) {
            String testItemName = item.getName();
            if (testItemName.equals(itemName)) {
                itemMap.add(item);
            }
        }
        return itemMap;
    }

    public void pickUpItem(String itemName) {
        ArrayList<Item> itemMap = searchItem(itemName, getLocation().getItems());
        if (!itemMap.isEmpty()) {
            Item item = itemMap.get(0);
            Item itemToPickUp = itemRepo.getItem(item.getId());
            addItemToStorage(itemToPickUp);
<<<<<<< HEAD
            location.removePublicItem(itemToPickUp.getId());
            QueueProvider.offer("\n" + item.getName()+ " picked up");
=======
            location.removePublicItem(itemToPickUp.getItemID());
            QueueProvider.offer(item.getName()+ " picked up");
>>>>>>> a099e64a
        }
    }

    public void dropItem(String itemName) {
        ArrayList<Item> itemMap = searchItem(itemName, getStorage());
        if (!itemMap.isEmpty()) {
            Item item = itemMap.get(0);
            Item itemToDrop = itemRepo.getItem(item.getId());
            Item weapon = itemRepo.getItem(getWeapon());
            String wName = weapon.getName();

            if (itemName.equals(wName)) {
                dequipItem(wName);
            }
            removeItemFromStorage(itemToDrop);
<<<<<<< HEAD
            location.addPublicItem(itemToDrop.getId());
            QueueProvider.offer("\n" + item.getName()+ " dropped");
=======
            location.addPublicItem(itemToDrop.getItemID());
            QueueProvider.offer(item.getName() + " dropped");
>>>>>>> a099e64a
        }
    }

    public void equipItem(String itemName) {
        ArrayList<Item> itemMap = searchItem(itemName, getStorage());
        if (!itemMap.isEmpty()) {
            Item item = itemMap.get(0);
            HashMap change = this.equipItem(item.getPosition(), item);
            QueueProvider.offer(item.getName()+ " equipped");
            printStatChange(change);
        }
    }

    public void equipItem(String place, String itemName) {
        Item item = itemRepo.getItem("empty");
        if (!itemName.equals("empty")) {
            ArrayList<Item> itemMap = searchItem(itemName, getStorage());
            if (!itemMap.isEmpty()) {
                item = itemMap.get(0);
            }
        }
        HashMap change = this.equipItem(place, item);
        QueueProvider.offer(item.getName() + " equipped");
        printStatChange(change);
    }
    
    public void dequipItem(String itemName) {
         ArrayList<Item> itemMap = searchEquipment(itemName, getEquipment());
         if (!itemMap.isEmpty()) {
            Item item = itemMap.get(0);
            HashMap change = this.unequipItem(item);
            QueueProvider.offer(item.getName()+" unequipped");
	        printStatChange(change);
         }
    }

    private void printStatChange(HashMap stats) {
         Set set = stats.entrySet();
         Iterator i = set.iterator();
         while (i.hasNext()) {
              Map.Entry me = (Map.Entry) i.next();
              double value = Double.parseDouble((String) me.getValue());
              switch ((String) me.getKey()) {
                  case "damage": {
                          if (value >= 0.0) {
                              QueueProvider.offer(me.getKey() + ": " + this.getDamage() + " (+" + me.getValue() + ")\n");
                          } else {
                              QueueProvider.offer(me.getKey() + ": " + this.getDamage() + " (" + me.getValue() + ")\n");
                          }
                          break;
                    }
                    case "health": {
                          if (value >= 0) {
                              QueueProvider.offer(me.getKey() + ": " + this.getHealth() + " (+" + me.getValue() + ")\n");
                          } else {
                              QueueProvider.offer(me.getKey() + ": " + this.getHealth() + " (" + me.getValue() + ")\n");
                          }
                          break;
                    }
                    case "armour": {
                          if (value >= 0) {
                              QueueProvider.offer(me.getKey() + ": " + this.getArmour() + " (+" + me.getValue() + ")\n");
                          } else {
                              QueueProvider.offer(me.getKey() + ": " + this.getArmour() + " (" + me.getValue() + ")\n");
                          }
                          break;
                    }
                    case "maxHealth": {
                          if (value  >= 0) {
                              QueueProvider.offer(me.getKey() + ": " + this.getHealthMax() + " (+" + me.getValue() + ")\n");
                          } else {
                              QueueProvider.offer(me.getKey() + ": " + this.getHealthMax() + " (" + me.getValue() + ")\n");
                          }
                          break;
                    }
              }
         }
    }

    public void inspectItem(String itemName) {
        ArrayList<Item> itemMap = searchItem(itemName, getStorage());
        if (itemMap.isEmpty()) {
            itemMap = searchItem(itemName, getLocation().getItems());
        }
        if (!itemMap.isEmpty()) {
            Item item = itemMap.get(0);
            item.display();
        } else {
            QueueProvider.offer("Item doesn't exist within your view.");
        }
    }

    public ILocation getLocation() {
        return location;
    }

    public void setLocation(ILocation location) {
        this.location = location;
    }

    public LocationType getLocationType(){
    	return getLocation().getLocationType();
    }

    public void attack(String opponentName) throws DeathException {
        Monster opponent = null;
        ArrayList<Monster> monsters = getLocation().getMonsters();
        for (int i = 0; i < monsters.size(); i++) {
                 if (monsters.get(i).monsterType.equalsIgnoreCase(opponentName)) {
                 opponent = monsters.get(i);
             }
        }
        if (opponent != null) {
             BattleMenu battleMenu = new BattleMenu(opponent, this);
        } else {
             QueueProvider.offer("Opponent not found");
        }
    }
}<|MERGE_RESOLUTION|>--- conflicted
+++ resolved
@@ -88,11 +88,7 @@
             player.setDexterity(json.get("dexterity").getAsInt());
             player.setLuck(json.get("luck").getAsInt());
             player.setStealth(json.get("stealth").getAsInt());
-<<<<<<< HEAD
             player.equipItem("rightHand", itemRepo.getItem((json.get("weapon").getAsString())));
-=======
-            player.equipItem("rightHand", new Item(json.get("weapon").getAsString()));
->>>>>>> a099e64a
             if (json.has("items")) {
                 HashMap<String, Integer> items = new Gson().fromJson(json.get("items"), new TypeToken<HashMap<String, Integer>>(){}.getType());
                 ArrayList<ItemStack> itemList = new ArrayList<ItemStack>();
@@ -295,13 +291,8 @@
             Item item = itemMap.get(0);
             Item itemToPickUp = itemRepo.getItem(item.getId());
             addItemToStorage(itemToPickUp);
-<<<<<<< HEAD
             location.removePublicItem(itemToPickUp.getId());
-            QueueProvider.offer("\n" + item.getName()+ " picked up");
-=======
-            location.removePublicItem(itemToPickUp.getItemID());
             QueueProvider.offer(item.getName()+ " picked up");
->>>>>>> a099e64a
         }
     }
 
@@ -317,13 +308,8 @@
                 dequipItem(wName);
             }
             removeItemFromStorage(itemToDrop);
-<<<<<<< HEAD
             location.addPublicItem(itemToDrop.getId());
-            QueueProvider.offer("\n" + item.getName()+ " dropped");
-=======
-            location.addPublicItem(itemToDrop.getItemID());
             QueueProvider.offer(item.getName() + " dropped");
->>>>>>> a099e64a
         }
     }
 
