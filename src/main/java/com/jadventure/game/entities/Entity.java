package com.jadventure.game.entities;

import java.util.Collections;
import java.util.HashMap;
import java.util.Map;

import com.jadventure.game.GameBeans;
import com.jadventure.game.QueueProvider;
import com.jadventure.game.items.Item;
import com.jadventure.game.items.ItemStack;
import com.jadventure.game.items.Storage;
import com.jadventure.game.repository.ItemRepository;

/**
 * superclass for all entities (includes player, monsters...)
 */
public abstract class Entity {
    // @Resource
    protected ItemRepository itemRepo = GameBeans.getItemRepository();
    
    // All entities can attack, have health, have names
    private int healthMax;
    private int health;
    private String name;
    private String intro;
    private int level;
    // Statistics
    private int strength;
    private int intelligence;
    private int dexterity;
    private int luck;
    private int stealth;
    private int gold;
    private double damage = 30;
    private double critChance = 0.0;
    private int armour;
    private String weapon = "hands";
    private Map<EquipmentLocation, Item> equipment;
    protected Storage storage;

    public Entity() {
    	this(100, 100, "default", 0, null, new HashMap<EquipmentLocation, Item>());
    }
    
    public Entity(int healthMax, int health, String name, int gold, Storage storage, Map<EquipmentLocation, Item> equipment) {
        this.healthMax = healthMax;
        this.health = health;
        this.name = name;
        this.gold = gold;
        if (storage != null) {
        	this.storage = storage;
        }
        else {
        	this.storage = new Storage(300);
        }
	    this.equipment = equipment;
    }
    

    public int getHealth() {
        return this.health;
    }

    public void setHealth(int health) {
        this.health = health;
        if (health > healthMax) {
            health = healthMax;
        }
    }

    public int getGold() {
        return gold;
    }

    public void setGold(int gold) {
        this.gold = gold;
    }

    public double getDamage() {
        return damage;
    }

    public void setDamage(double damage) {
        this.damage = damage;
    }

    public double getCritChance() {
        return critChance;
    }

    public void setCritChance(double critChance) {
        this.critChance = critChance;
    }

    public int getArmour() {
        return armour;
    }

    public void setArmour(int armour) {
        this.armour = armour;
    }

    public int getHealthMax() {
        return healthMax;
    }

    public void setHealthMax(int healthMax) {
        this.healthMax = healthMax;
        if (health > healthMax) {
            health = healthMax;
        }
    }

    public String getName() {
        return this.name;
    }

    public void setName(String name) {
        this.name = name;
    }
     
    public void setIntro(String intro) {
        this.intro = intro;
    }

    public String getIntro() {
        return this.intro;
    }
    
    public int getLevel() {
        return level;
    }

    public void setLevel(int level) {
        this.level = level;
    }

    public Map<EquipmentLocation, Item> getEquipment() {
        return Collections.unmodifiableMap(equipment);
    }

    public int getStrength() {
        return strength;
    }
    
    public void setStrength(int strength) {
        this.strength = strength;
    }

    public int getIntelligence() {
        return intelligence;
    }

    public void setIntelligence(int intelligence) {
        this.intelligence = intelligence;
    }
 
    public int getDexterity() {
        return dexterity;
    }

    public void setDexterity(int dexterity) {
        this.dexterity = dexterity;
    }

    public int getLuck() {
        return luck;
    }

    public void setLuck(int luck) {
        this.luck = luck;
    }

    public int getStealth() {
        return stealth;
    }

    public void setStealth(int stealth) {
        this.stealth = stealth;
    }

    public String getWeapon() {
        return weapon;
    }

    public Map<String, String> equipItem(EquipmentLocation place, Item item) {
        double oldDamage = this.damage;
        if (place == null) {
            place = item.getPosition();
        }
        if (equipment.get(place) != null) {
            unequipItem(equipment.get(place));
        }
        if (place == EquipmentLocation.BOTH_HANDS) {
            Item leftHand = equipment.get(EquipmentLocation.LEFT_HAND);
            Item rightHand = equipment.get(EquipmentLocation.RIGHT_HAND);
            if (leftHand != null) {
                unequipItem(leftHand);
            }
            if (rightHand != null) { 
                unequipItem(rightHand);
            }
        }
<<<<<<< HEAD
        if (place == EquipmentLocation.BOTH_HANDS) {
            Item leftHand = equipment.get(EquipmentLocation.LEFT_HAND);
            Item rightHand = equipment.get(EquipmentLocation.RIGHT_HAND);
            if (leftHand != null && !empty.equals(leftHand)) {
                unequipItem(leftHand);
            }
            if (rightHand != null && !empty.equals(rightHand)) {
                unequipItem(rightHand);
            }
        }
        Item bothHands = equipment.get(EquipmentLocation.BOTH_HANDS);
        if (bothHands != null && !empty.equals(bothHands)) {
=======
        Item bothHands = equipment.get(EquipmentLocation.BOTH_HANDS);
        if (bothHands != null && (EquipmentLocation.LEFT_HAND == place || EquipmentLocation.RIGHT_HAND == place)) { 
>>>>>>> 151993ef
            unequipItem(bothHands);
        }
        equipment.put(place, item);
        removeItemFromStorage(item);
        Map<String, String> result = new HashMap<String, String>();
        switch (item.getId().charAt(0)) {
            case 'w': {
                this.weapon = item.getId();
                this.damage += item.getProperty("damage");
                double diffDamage = this.damage - oldDamage;
                result.put("damage", String.valueOf(diffDamage));
                break;
            }
            case 'a': {
                this.armour += item.getProperty("armour");
                result.put("armour", String.valueOf(item.getProperty("armour")));
                break;
            }
            case 'p': {
                if (item.containsProperty("healthMax")) {
                    int healthOld = this.getHealth();
                    this.healthMax += item.getProperty("healthMax");
                    this.health += item.getProperty("health");
                    this.health = (this.health > this.healthMax) ? this.healthMax : this.health;
                    int healthNew = this.health;
                    unequipItem(item); // One use only
                    removeItemFromStorage(item);
                    if (healthNew != healthOld) {
                        result.put("health", String.valueOf(health - healthOld));
                    } else {
                        result.put("health", String.valueOf(item.getProperty("healthMax")));
                    }
                }
                break;
            }
            case 'f': {
                int healthOld = this.getHealth();
                this.health += item.getProperty("health");
                this.health = (this.health > this.healthMax) ? this.healthMax
                        : this.health;
                unequipItem(item); // One use only
                removeItemFromStorage(item);
                result.put("health", String.valueOf(health - healthOld));
                break;
            }
        }
        return result;
    }

    public Map<String, String> unequipItem(Item item) {
        for (EquipmentLocation key : equipment.keySet()) {
            if (item.equals(equipment.get(key))) {
                equipment.put(key, null);
            }
        }
        if (!item.equals(itemRepo.getItem("hands"))) {
            addItemToStorage(item);
        }
        Map<String, String> result = new HashMap<String, String>();
        if (item.containsProperty("damage")) {
            double oldDamage = damage;
            weapon = "hands";
            damage -= item.getProperty("damage");
            double diffDamage = damage - oldDamage;
            result.put("damage", String.valueOf(diffDamage));
        } 
        if (item.containsProperty("armour")) {
            int oldArmour = armour;
            armour -= item.getProperty("armour");
            int diffArmour = armour - oldArmour;
            result.put("armour", String.valueOf(diffArmour));
        }
        if (item.containsProperty("health")) {
            int oldHealth = health;
            health -= item.getProperty("health");
            int diffHealth = health - oldHealth;
            result.put("health", String.valueOf(diffHealth));
        }
        if (item.containsProperty("healthMax")) {
            int oldHealthMax = armour;
            healthMax -= item.getProperty("healthMax");
            health = (health > healthMax) ? healthMax : health;
            int diffHealthMax = healthMax - oldHealthMax;
            result.put("healthMax", String.valueOf(diffHealthMax));
        }
        return result;
    }

    public void printEquipment() {
        QueueProvider.offer("\n------------------------------------------------------------");
        QueueProvider.offer("Equipped Items:");
        if (equipment.keySet().size() == 0) {
            QueueProvider.offer("--Empty--");
        } else {
            int i = 0;
            Item hands = itemRepo.getItem("hands");
            for (Map.Entry<EquipmentLocation, Item> item : equipment.entrySet()) {
                if (item.getKey() != null && !hands.equals(item.getValue()) && item.getValue() != null) {
                    QueueProvider.offer(item.getKey() + " - " + item.getValue().getName());
                } else {
                    i++;
                }
            }
            if (i == equipment.keySet().size()) {
                QueueProvider.offer("--Empty--");
            }
        }
        QueueProvider.offer("------------------------------------------------------------"); 
    }

    public Storage getStorage() {
        return storage;
    }

    public void setStorage(Storage storage) {
        this.storage = storage;
    }

    public void printStorage() {
       storage.display();
    } 
    
    public void addItemToStorage(Item item) {
        storage.addItem(new ItemStack(1, item));
    }

    public void removeItemFromStorage(Item item) {
        storage.removeItem(new ItemStack(1, item)); 
    }

}<|MERGE_RESOLUTION|>--- conflicted
+++ resolved
@@ -201,23 +201,8 @@
                 unequipItem(rightHand);
             }
         }
-<<<<<<< HEAD
-        if (place == EquipmentLocation.BOTH_HANDS) {
-            Item leftHand = equipment.get(EquipmentLocation.LEFT_HAND);
-            Item rightHand = equipment.get(EquipmentLocation.RIGHT_HAND);
-            if (leftHand != null && !empty.equals(leftHand)) {
-                unequipItem(leftHand);
-            }
-            if (rightHand != null && !empty.equals(rightHand)) {
-                unequipItem(rightHand);
-            }
-        }
-        Item bothHands = equipment.get(EquipmentLocation.BOTH_HANDS);
-        if (bothHands != null && !empty.equals(bothHands)) {
-=======
         Item bothHands = equipment.get(EquipmentLocation.BOTH_HANDS);
         if (bothHands != null && (EquipmentLocation.LEFT_HAND == place || EquipmentLocation.RIGHT_HAND == place)) { 
->>>>>>> 151993ef
             unequipItem(bothHands);
         }
         equipment.put(place, item);
