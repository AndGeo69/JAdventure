--- conflicted
+++ resolved
@@ -17,11 +17,8 @@
  * with variables not unique to the NPC, place it in the entity class.
  */
 public class NPC extends Entity {
-<<<<<<< HEAD
     private int xpGain;
-=======
     String id;
->>>>>>> 0ccfa904
     
     public NPC(String entityID) {
         this.id = entityID;
@@ -52,14 +49,14 @@
         }
     }
 
-<<<<<<< HEAD
     public int getXPGain() {
         return xpGain;
     }
 
     public void setXPGain(int xpGain) {
         this.xpGain = xpGain;
-=======
+    }
+
     public String getId() {
         return id;
     }
@@ -74,6 +71,5 @@
             return npc.getId().equals(id);
         }
         return false;
->>>>>>> 0ccfa904
     }
 }